{
  "name": "@danielx/civet",
  "type": "commonjs",
  "version": "0.6.67",
  "description": "CoffeeScript style syntax for TypeScript",
  "main": "dist/main.js",
  "module": "dist/main.mjs",
  "exports": {
    ".": {
      "import": "./dist/main.mjs",
      "require": "./dist/main.js"
    },
    "./babel-plugin": "./dist/babel-plugin.mjs",
    "./bun-civet": "./dist/bun-civet.mjs",
    "./esm": "./dist/esm.mjs",
    "./esbuild-plugin": "./dist/esbuild-plugin.js",
    "./register": "./register.js",
    "./config": "./dist/config.js",
    "./unplugin": {
      "require": "./dist/unplugin.js",
      "import": "./dist/unplugin.mjs"
    },
    "./vite": {
      "require": "./dist/vite.js",
      "import": "./dist/vite.mjs"
    },
    "./webpack": {
      "require": "./dist/webpack.js",
      "import": "./dist/webpack.mjs"
    },
    "./rollup": {
      "require": "./dist/rollup.js",
      "import": "./dist/rollup.mjs"
    },
    "./esbuild": {
      "require": "./dist/esbuild.js",
      "import": "./dist/esbuild.mjs"
    },
    "./ts-diagnostic": {
      "require": "./dist/ts-diagnostic.js",
      "import": "./dist/ts-diagnostic.mjs"
    },
    "./*": "./*",
    "./dist/*": "./dist/*"
  },
  "types": "dist/types.d.ts",
  "bin": {
    "civet": "dist/civet"
  },
  "files": [
    "dist/",
    "register.js"
  ],
  "engines": {
    "node": ">=19 || ^18.6.0 || ^16.17.0"
  },
  "scripts": {
    "build": "bash ./build/build.sh",
    "docs:dev": "yarn build && vitepress dev civet.dev",
    "docs:build": "yarn build && vitepress build civet.dev",
    "docs:preview": "yarn build && vitepress preview civet.dev",
    "prepublishOnly": "yarn build && yarn test",
    "test": "bash ./build/test.sh"
  },
  "author": "Daniel X. Moore",
  "license": "MIT",
  "dependencies": {
    "@cspotcode/source-map-support": "^0.8.1",
    "@typescript/vfs": "^1.5.0",
    "unplugin": "^1.6.0"
  },
  "devDependencies": {
<<<<<<< HEAD
    "@danielx/civet": "0.6.64",
    "@danielx/hera": "^0.8.10",
=======
    "@danielx/civet": "0.6.59",
    "@danielx/hera": "^0.8.11",
>>>>>>> 0590ec47
    "@prettier/sync": "^0.3.0",
    "@types/assert": "^1.5.6",
    "@types/mocha": "^9.1.1",
    "@types/node": "^20.5.1",
    "c8": "^7.12.0",
    "esbuild": "0.20.0",
    "marked": "^4.2.4",
    "mocha": "^10.0.0",
    "prettier": "^3.1.1",
    "terser": "^5.16.1",
    "ts-node": "^10.9.1",
    "tslib": "^2.4.0",
    "tsup": "^7.2.0",
    "typescript": "^5.2.2",
    "vite": "^4.4.12",
    "vitepress": "^1.0.0-alpha.35",
    "vscode-languageserver": "^8.1.0",
    "vscode-languageserver-textdocument": "^1.0.8",
    "vue": "^3.2.45"
  },
  "peerDependencies": {
    "typescript": "^4.5 || ^5.0"
  },
  "c8": {
    "all": true,
    "reporter": [
      "lcov",
      "text"
    ],
    "extension": [
      ".civet",
      ".coffee",
      ".hera",
      ".js",
      ".mjs",
      ".mts",
      ".ts"
    ],
    "include": [
      "source"
    ]
  },
  "mocha": {
    "extension": [
      "civet",
      "coffee"
    ],
    "loader": [
      "ts-node/esm",
      "@danielx/hera/esm",
      "./node_modules/@danielx/civet/dist/esm.mjs"
    ],
    "reporter": "dot",
    "recursive": true,
    "spec": [
      "test"
    ]
  }
}<|MERGE_RESOLUTION|>--- conflicted
+++ resolved
@@ -70,13 +70,8 @@
     "unplugin": "^1.6.0"
   },
   "devDependencies": {
-<<<<<<< HEAD
     "@danielx/civet": "0.6.64",
-    "@danielx/hera": "^0.8.10",
-=======
-    "@danielx/civet": "0.6.59",
     "@danielx/hera": "^0.8.11",
->>>>>>> 0590ec47
     "@prettier/sync": "^0.3.0",
     "@types/assert": "^1.5.6",
     "@types/mocha": "^9.1.1",
