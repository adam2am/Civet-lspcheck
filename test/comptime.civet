{ testCase, throws } from ./helper.civet
{ compile } from ../source/main.civet
{ serialize } from ../source/parser/comptime.civet
assert from assert

declare global
  var outside: number

describe "comptime", ->
  options := parseOptions: comptime: true

  testCase """
    statement with indented block
    ---
    comptime
      x := 5
      x * x
    ---

  """, options

  testCase """
    one-line statement
    ---
    comptime x := 5
    ---

  """, options

  it "statement has side effect", =>
    global.outside = 0
    await compile "comptime global.outside = 7", options
    assert.equal global.outside, 7

  testCase """
    one-line expression
    ---
    value := comptime 1+2
    ---
    const value = 3
  """, options

  testCase """
    expression with indented block
    ---
    value := comptime
      x := 5
      x * x
    ---
    const value = 25
  """, options

  testCase """
<<<<<<< HEAD
    require
    ---
    json = comptime require("./integration/example/simple.json")
    ---
    json = {"hello":"world"}
  """, options

  testCase """
    async
    ---
    x = comptime Promise.resolve 1+2
    ---
    x = 3
  """, options

  testCase """
    await
    ---
    x = comptime await Promise.resolve 1+2
    ---
    x = 3
=======
    in expression
    ---
    value := 1 + comptime 2+3
    ---
    const value = 1 + 5
>>>>>>> 06104841
  """, options

  describe "disabled", ->
    testCase """
      empty
      ---
      comptime
      ---
      {}
    """

    testCase """
      empty assigned
      ---
      x = comptime
      ---
      x = (()=>{})()
    """

    testCase """
      statement with indented block
      ---
      comptime
        x := 5
        x * x
      ---
      {
        const x = 5
        x * x
      }
    """

    testCase """
      expression with indented block
      ---
      value := comptime
        x := 5
        x * x
      ---
      const value = (()=>{
        const x = 5
        return x * x})()
    """

    testCase """
      attempt to override
      ---
      "civet comptime"
      x := comptime 1+2
      ---
      const x = (()=>{ return 1+2})()
    """

<<<<<<< HEAD
    testCase """
      await
      ---
      x = comptime await Promise.resolve 1+2
      ---
      x = (async ()=>{ return await Promise.resolve(1+2)})()
    """
=======
  testCase """
    as key
    ---
    options := comptime: true
    ---
    const options = {comptime: true}
  """
>>>>>>> 06104841

describe "serialize", ->
  it "numbers", =>
    assert.equal serialize(1), "1"
    assert.equal serialize(1.5), "1.5"
    assert.equal serialize(Infinity), "Infinity"
    assert.equal serialize(-Infinity), "-Infinity"
    assert.equal serialize(NaN), "NaN"
    assert.equal serialize(0), "0"
    assert.equal serialize(-0), "-0"
  it "big numbers", =>
    assert.equal serialize(1000000000000000n), "1000000000000000n"
  it "arrays and nulls", =>
    assert.equal serialize([1, undefined, 3, null]), "[1,undefined,3,null]"
  it "strings", =>
    assert.equal serialize('Hello, "world"!'), '"Hello, \\"world\\"!"'
  it "symbols", =>
    assert.equal serialize(Symbol.for 'MyKeyedSymbol'),
      'Symbol.for("MyKeyedSymbol")'
    assert.throws (=> serialize Symbol()), /cannot serialize unique symbol/
    assert.equal serialize(Symbol.iterator), "Symbol.iterator"
  it "regexps", =>
    assert.equal serialize(/a[b\s]c/), "/a[b\\s]c/"
    assert.equal serialize(/abc/gi), "/abc/gi"
  it "dates", =>
    assert.equal serialize(new Date(1659916697000)), 'new Date(1659916697000)'
  it "objects", =>
    assert.equal serialize(foo: true, bar: baz: false),
      '{"foo":true,"bar":{"baz":false}}'
  it "Sets", =>
    assert.equal serialize(new Set([1, 2, 3])), "new Set([1,2,3])"
  it "Maps", =>
    assert.equal serialize(new Map([["a", 1], ["b", 2], ["c", 3]])),
      'new Map([["a",1],["b",2],["c",3]])'
  it "custom classes", =>
    class Foo {}
    assert.throws (=> serialize new Foo()), /cannot serialize object with prototype/
  it "arrow functions", =>
    assert.equal serialize((x: ???) => x), "(x) => x"
    // Using match instead of equal so it's not sensitive to the rest of the file
    // @ts-ignore Adding a type annotation adds parens to the output, so it's intentionally not typed
    assert.match serialize(&), /^\$(\d*) => \$\1$/
  it "regular functions", =>
    assert.equal serialize((x: ???) -> x), "function(x) { return x }"
  it "functions with properties", =>
    func: any := (x: ???) => x
    func.a = 1
    assert.equal
      serialize func
      'Object.defineProperties((x) => x,{"a":{"value":1,"writable":true,"enumerable":true,"configurable":true}})'

    func2: any := (@: object) -> @
    func2.prototype.a = 1
    assert.throws (=> serialize func2), /cannot serialize function with modified prototype/
  it "native functions", =>
    assert.throws (=> serialize parseInt), /cannot serialize native function/
  it "circular", =>
    object: any := {}
    object.circular = object
    assert.throws (=> serialize object), /circular reference detected/
    array: any := []
    array.push array
    assert.throws (=> serialize array), /circular reference detected/
    func: any := &
    func.func = func
    assert.throws (=> serialize func), /circular reference detected/
  it "aliasing", =>
    inner: never[] := []
    outer := [inner, inner]
    assert.equal serialize(outer), "[[],[]]"
  it "ES6 methods", =>
    assert.equal serialize({ functionF() { } }.functionF), "function functionF() { }"
    assert.equal serialize({ async bar() { } }.bar), "async function bar() { }"
    assert.equal serialize({ *x() { }, async *y() { } }), '{"x":function *x() { },"y":async function *y() { }}'
    assert.throws (=> serialize { [Math.sqrt 5]() {} }), /cannot serialize method with computed name/
    assert.throws (=> serialize { *[Math.PI]() {} }), /cannot serialize method with computed name/
    assert.throws (=> serialize { async [Number.EPSILON]() {} }), /cannot serialize method with computed name/
    assert.throws (=> serialize { get [Symbol.toStringTag]() 'Object' }), /cannot serialize method with computed name/
  it "null-prototype objects", =>
    obj := Object.create null,
      foo: value: 1, writable: true, enumerable: true, configurable: true
      bar: value: true
    assert.equal
      serialize obj
      'Object.create(null,{"foo":{"value":1,"writable":true,"enumerable":true,"configurable":true},"bar":{"value":true,"writable":false,"enumerable":false,"configurable":false}})'
  it "typed arrays", =>
    assert.equal serialize(new Uint32Array [1, 2, 3]), "new Uint32Array([1,2,3])"
    assert.equal serialize(new Float64Array [1.0, 1.5, NaN]), "new Float64Array([1,1.5,NaN])"
    assert.equal serialize(new BigInt64Array [1n, 2n, 3n]), "new BigInt64Array([1n,2n,3n])"
    assert.equal serialize(Buffer.from [1, 2, 3]), "Buffer.from([1,2,3])"
    assert.equal serialize(new Uint8ClampedArray [-1, 0, 2, 256]), "new Uint8ClampedArray([0,0,2,255])"
  it "classes", =>
    class C
      toString()
        'C'
    assert.equal
      serialize C
      """
      class C {
            toString() {
              return 'C'
            }
          }
      """
    class D < C
      @tag = 'D'
    assert.equal serialize(D), "class D extends C {\n      static tag = 'D'\n    }"
  it "generator functions", =>
    assert.equal serialize(:Iterator<number, void> -> yield 5), "function*() { yield 5 }"
  it "URLs", =>
    assert.equal serialize(new URL "https://google.com/"), 'new URL("https://google.com/")'
  it "Non-default descriptors", =>
    obj1 := { get random() 4 }
    assert.equal
      serialize obj1
      'Object.defineProperties({},{"random":{"get":function random() { return 4 },"set":undefined,"enumerable":true,"configurable":true}})'

    obj2 := x: 1
    Object.defineProperty obj2, 'y', value: 1
    assert.equal
      serialize obj2
      'Object.defineProperties({"x":1},{"y":{"value":1,"writable":false,"enumerable":false,"configurable":false}})'

    // Technically a default descriptor, but symbol keys are weird in some ways
    obj3 := { [Symbol.iterator]: -> yield 5 }
    assert.equal
      serialize obj3
      '{[Symbol.iterator]:function*() { return yield 5 }}'
  it "Non-extensible objects", =>
    obj1 := Object.preventExtensions x: 1
    assert.equal serialize(obj1), 'Object.preventExtensions({"x":1})'

    obj2 := Object.seal x: 1
    assert.equal
      serialize obj2
      'Object.preventExtensions(Object.defineProperties({},{"x":{"value":1,"writable":true,"enumerable":true,"configurable":false}}))'

    obj3 := Object.freeze x: 1
    assert.equal
      serialize obj3
      'Object.preventExtensions(Object.defineProperties({},{"x":{"value":1,"writable":false,"enumerable":true,"configurable":false}}))'<|MERGE_RESOLUTION|>--- conflicted
+++ resolved
@@ -51,7 +51,14 @@
   """, options
 
   testCase """
-<<<<<<< HEAD
+    in expression
+    ---
+    value := 1 + comptime 2+3
+    ---
+    const value = 1 + 5
+  """, options
+
+  testCase """
     require
     ---
     json = comptime require("./integration/example/simple.json")
@@ -73,13 +80,6 @@
     x = comptime await Promise.resolve 1+2
     ---
     x = 3
-=======
-    in expression
-    ---
-    value := 1 + comptime 2+3
-    ---
-    const value = 1 + 5
->>>>>>> 06104841
   """, options
 
   describe "disabled", ->
@@ -133,7 +133,6 @@
       const x = (()=>{ return 1+2})()
     """
 
-<<<<<<< HEAD
     testCase """
       await
       ---
@@ -141,7 +140,7 @@
       ---
       x = (async ()=>{ return await Promise.resolve(1+2)})()
     """
-=======
+
   testCase """
     as key
     ---
@@ -149,7 +148,6 @@
     ---
     const options = {comptime: true}
   """
->>>>>>> 06104841
 
 describe "serialize", ->
   it "numbers", =>
