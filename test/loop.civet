{testCase} from ./helper.civet

describe "loop", ->
  testCase """
    basic
    ---
    loop
      x++
      break
    ---
    while(true) {
      x++
      break
    }
  """

  testCase """
    postfix
    ---
    run() loop
    ---
    while(true) { run() }
  """

  testCase """
    empty
    ---
    loop
    ---
    while(true);
  """

  testCase """
<<<<<<< HEAD
    loop generator
    ---
    loop*
      1
    ---
    (function*(){while(true) {
      yield 1
    }})()
=======
    break with
    ---
    =>
      loop
        if special()
          break with 'done'
        break if finished()
    ---
    () => {
      let results;results=[];while(true) {
        if (special()) {
          results = 'done';break
        }
        if (finished()) { break } else {results.push(void 0)}
      };return results;
    }
  """

  testCase """
    break with only
    ---
    =>
      loop
        if finished()
          break with 'done'
    ---
    () => {
      let results;while(true) {
        if (finished()) {
          results = 'done';break
        }
      };return results;
    }
>>>>>>> 3ea9e9f7
  """<|MERGE_RESOLUTION|>--- conflicted
+++ resolved
@@ -31,7 +31,6 @@
   """
 
   testCase """
-<<<<<<< HEAD
     loop generator
     ---
     loop*
@@ -40,7 +39,9 @@
     (function*(){while(true) {
       yield 1
     }})()
-=======
+  """
+
+  testCase """
     break with
     ---
     =>
@@ -74,5 +75,4 @@
         }
       };return results;
     }
->>>>>>> 3ea9e9f7
   """