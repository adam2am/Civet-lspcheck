{testCase} from ./helper.civet

describe "coffee compat", ->
  testCase """
    ==
    ---
    "civet coffee-compat"
    a == b
    ---
    a === b
  """

  testCase """
    !=
    ---
    "civet coffee-compat"
    a != b
    ---
    a !== b
  """

  testCase """
    isnt
    ---
    "civet coffee-compat"
    a isnt b
    ---
    a !== b
  """

  testCase """
    first line comment
    ---
    "civet coffee-compat"
    # first line comment
    ---
    // first line comment
  """

  testCase """
    shebang with directive
    ---
    #! /usr/bin/env coffee
    "civet coffee-compat"
    # comment
    ---
    #! /usr/bin/env coffee
    // comment
  """

<<<<<<< HEAD
  describe "auto-var", ->
=======
  describe "not", ->
    testCase """
      not
      ---
      "civet coffee-compat"
      not a
      ---
      !a
    """

    testCase """
      coffeeNot
      ---
      "civet coffeeNot"
      not a
      ---
      !a
    """

    testCase """
      non-compat
      ---
      not a
      ---
      not(a)
    """

  describe.skip "auto-var", ->
>>>>>>> 1b32563d
    testCase """
      multiple assignment
      ---
      "civet auto-var"
      a = b = c = 1
      a = 2
      ---
<<<<<<< HEAD
      var a, b, c;
      a = b = c = 1;
      a = 2;
=======
      var a, b, c
      a = b = c = 1
>>>>>>> 1b32563d
    """<|MERGE_RESOLUTION|>--- conflicted
+++ resolved
@@ -48,9 +48,6 @@
     // comment
   """
 
-<<<<<<< HEAD
-  describe "auto-var", ->
-=======
   describe "not", ->
     testCase """
       not
@@ -79,7 +76,6 @@
     """
 
   describe.skip "auto-var", ->
->>>>>>> 1b32563d
     testCase """
       multiple assignment
       ---
@@ -87,12 +83,6 @@
       a = b = c = 1
       a = 2
       ---
-<<<<<<< HEAD
-      var a, b, c;
-      a = b = c = 1;
-      a = 2;
-=======
       var a, b, c
       a = b = c = 1
->>>>>>> 1b32563d
     """