import {
  createConnection,
  TextDocuments,
  Diagnostic,
  ProposedFeatures,
  InitializeParams,
  DidChangeConfigurationNotification,
  TextDocumentSyncKind,
  InitializeResult,
  MarkupKind,
  TextDocumentIdentifier,
  DocumentSymbol,
  CompletionItem,
  CompletionItemTag,
  Location,
  DiagnosticSeverity,
} from 'vscode-languageserver/node';

import {
  TextDocument,
  type Position
} from 'vscode-languageserver-textdocument';
import TSService from './lib/typescript-service.mjs';
import * as Previewer from "./lib/previewer.mjs";
import { convertNavTree, forwardMap, getCompletionItemKind, convertDiagnostic, remapPosition, parseKindModifier, logTiming, WithResolvers, withResolvers } from './lib/util.mjs';
import { asPlainTextWithLinks, tagsToMarkdown } from './lib/textRendering.mjs';
import assert from "assert"
import path from "node:path"
import ts, {
  sys as tsSys,
  displayPartsToString,
  GetCompletionsAtPositionOptions,
  findConfigFile,
  ScriptElementKindModifier,
  SemicolonPreference,
} from 'typescript';
import { fileURLToPath, pathToFileURL } from 'url';
// Removed broken import - using native setTimeout

// Create a connection for the server, using Node's IPC as a transport.
// Also include all preview / proposed LSP features.
const connection = createConnection(ProposedFeatures.all)
const logger = connection.console;

// Create a simple text document manager.
const documents: TextDocuments<TextDocument> = new TextDocuments(TextDocument);

let hasConfigurationCapability = false;
let hasWorkspaceFolderCapability = false;
// let hasDiagnosticRelatedInformationCapability = false;
// comment out unused variable

// Mapping from abs file path -> path of nearest applicable project path (tsconfig.json base)
const sourcePathToProjectPathMap = new Map<string, string>()

// Tracks pending promises for tsserver initialization to safeguard
// against creating multiple tsserver instances for same project path
const projectPathToPendingPromiseMap = new Map<string, Promise<void>>()

// Mapping from project path -> TSService instance operating on that base directory
type ResolvedService = Awaited<ReturnType<typeof TSService>>
const projectPathToServiceMap = new Map<string, ResolvedService>()

let rootUri: string | undefined, rootDir: string | undefined;

const getProjectPathFromSourcePath = (sourcePath: string): string => {
  let projPath = sourcePathToProjectPathMap.get(sourcePath)
  if (projPath) return projPath

  // If we're in a node_modules/foo directory, use that as the project path
  let dirname = sourcePath
  while (dirname.includes("node_modules")) {
    if (path.basename(path.dirname(dirname)) === "node_modules") {
      projPath = pathToFileURL(dirname + "/").toString()
      break
    } else {
      dirname = path.dirname(dirname) // go up one level
    }
  }

  // Otherwise, check for ancestor tsconfig
  if (!projPath) {
    const tsConfigPath = findConfigFile(sourcePath, tsSys.fileExists, 'tsconfig.json')
    if (tsConfigPath) {
      projPath = pathToFileURL(path.dirname(tsConfigPath) + "/").toString()
    }
  }

  // Otherwise, check whether we're inside the root
  if (!projPath) {
    if (rootDir != null && sourcePath.startsWith(rootDir)) {
      projPath = rootUri ?? pathToFileURL(path.dirname(sourcePath) + "/").toString()
    } else {
      projPath = pathToFileURL(path.dirname(sourcePath) + "/").toString()
    }
  }

  sourcePathToProjectPathMap.set(sourcePath, projPath)
  return projPath
}

const ensureServiceForSourcePath = async (sourcePath: string) => {
  const projPath = getProjectPathFromSourcePath(sourcePath)
  await projectPathToPendingPromiseMap.get(projPath)
  let service = projectPathToServiceMap.get(projPath)
  if (service) return service
  logger.log("Spawning language server for project path: " + projPath)
  service = await TSService(projPath, connection.console)
  const initP = service.loadPlugins()
  projectPathToPendingPromiseMap.set(projPath, initP)
  await initP
  projectPathToServiceMap.set(projPath, service)
  projectPathToPendingPromiseMap.delete(projPath)
  return service
}

// TODO Propagate this to an extension setting
const diagnosticsDelay = 16;  // ms delay for primary updated file
const diagnosticsPropagationDelay = 100;  // ms delay for other files

connection.onInitialize(async (params: InitializeParams) => {
  const capabilities = params.capabilities;

  // Does the client support the `workspace/configuration` request?
  // If not, we fall back using global settings.
  hasConfigurationCapability = !!(
    capabilities.workspace && !!capabilities.workspace.configuration
  );
  hasWorkspaceFolderCapability = !!(
    capabilities.workspace && !!capabilities.workspace.workspaceFolders
  );
  // hasDiagnosticRelatedInformationCapability = !!(
  //   capabilities.textDocument &&
  //   capabilities.textDocument.publishDiagnostics &&
  //   capabilities.textDocument.publishDiagnostics.relatedInformation
  // );
  // Removed unused diagnostic capability check

  const result: InitializeResult = {
    capabilities: {
      textDocumentSync: TextDocumentSyncKind.Incremental,
      // Tell the client that this server supports code completion.
      completionProvider: {
        resolveProvider: true
      },
      // documentLinkProvider: {
      //   resolveProvider: true
      // },
      documentSymbolProvider: true,
      definitionProvider: true,
      hoverProvider: true,
      referencesProvider: true,

    }
  };

  if (hasWorkspaceFolderCapability) {
    result.capabilities.workspace = {
      workspaceFolders: {
        supported: true
      }
    };
  }

  // TODO: currently only using the first workspace folder
  const baseDir = params.workspaceFolders?.[0]?.uri.toString()
  if (!baseDir) {
    logger.log("Warning: No workspace folders")
    rootUri = rootDir = undefined
  } else {
    rootUri = baseDir + "/"
    rootDir = fileURLToPath(rootUri)
  }

  logger.log("Init " + rootDir)
  return result;
});

connection.onInitialized(() => {
  if (hasConfigurationCapability) {
    // Register for all configuration changes.
    connection.client.register(DidChangeConfigurationNotification.type, undefined);
  }
  if (hasWorkspaceFolderCapability) {
    connection.workspace.onDidChangeWorkspaceFolders(_event => {
      logger.log('Workspace folder change event received.');
    });
  }
});

const updating = (document: { uri: string }) => documentUpdateStatus.get(document.uri)?.promise
const tsSuffix = /\.[cm]?[jt]s$|\.json|\.[jt]sx/

connection.onHover(async ({ textDocument, position }) => {
  // logger.log("hover"+ position)
  const sourcePath = documentToSourcePath(textDocument)
  assert(sourcePath)

  const service = await ensureServiceForSourcePath(sourcePath)
  if (!service) return

  const doc = documents.get(textDocument.uri)
  assert(doc)

  let info
  await updating(textDocument)
  if (sourcePath.match(tsSuffix)) { // non-transpiled
    const p = doc.offsetAt(position)
    info = service.getQuickInfoAtPosition(sourcePath, p)
  } else { // Transpiled
    // need to sourcemap the line/columns
    const meta = service.host.getMeta(sourcePath)
    if (!meta) return
    const sourcemapLines = meta.sourcemapLines
    const transpiledDoc = meta.transpiledDoc
    if (!transpiledDoc) return

    // Map input hover position into output TS position
    // Don't map for files that don't have a sourcemap (plain .ts for example)
    if (sourcemapLines) {
      position = forwardMap(sourcemapLines, position)
    }

    // logger.log("onHover2"+ sourcePath+ position)

    const p = transpiledDoc.offsetAt(position)
    const transpiledPath = documentToSourcePath(transpiledDoc)
    info = service.getQuickInfoAtPosition(transpiledPath, p)
    // logger.log("onHover3"+ info)

  }
  if (!info) return

  const display = displayPartsToString(info.displayParts);
  // TODO: Replace Previewer
  const documentation = Previewer.plain(displayPartsToString(info.documentation));

  return {
    // TODO: Range
    contents: {
      kind: MarkupKind.Markdown,
      value: [
        `\`\`\`typescript\n${display}\n\`\`\``,
        documentation ?? "",
        ...info.tags?.map(Previewer.getTagDocumentation).filter((t) => !!t) || []
      ].join("\n\n")
    }
  };
})

// This handler provides the initial list of the completion items.
connection.onCompletion(async ({ textDocument, position, context: _context }) => {
  const completionConfiguration = {
    useCodeSnippetsOnMethodSuggest: false,
    pathSuggestions: true,
    autoImportSuggestions: true,
    nameSuggestions: true,
    importStatementSuggestions: true,
  }

  const context = _context as {
    triggerKind?: GetCompletionsAtPositionOptions["triggerKind"],
    triggerCharacter?: GetCompletionsAtPositionOptions["triggerCharacter"]
  }

  const completionOptions: GetCompletionsAtPositionOptions = {
    includeExternalModuleExports: completionConfiguration.autoImportSuggestions,
    includeInsertTextCompletions: true,
  }
  
  if (context?.triggerKind) {
    completionOptions.triggerKind = context.triggerKind
  }
  if (context?.triggerCharacter) {
    completionOptions.triggerCharacter = context.triggerCharacter
  }

  const sourcePath = documentToSourcePath(textDocument)
  assert(sourcePath)
  const service = await ensureServiceForSourcePath(sourcePath)
  if (!service) return

  logger.log("completion " + sourcePath + " " + position)

  await updating(textDocument)
  if (sourcePath.match(tsSuffix)) { // non-transpiled
    const document = documents.get(textDocument.uri)
    assert(document)
    const p = document.offsetAt(position)
    const completions = service.getCompletionsAtPosition(sourcePath, p, completionOptions)
    if (!completions) return
    return convertCompletions(completions, document, sourcePath, position)
  }

  // need to sourcemap the line/columns
  const meta = service.host.getMeta(sourcePath)
  if (!meta) return
  const { sourcemapLines, transpiledDoc } = meta
  if (!transpiledDoc) return

  // Map input hover position into output TS position
  // Don't map for files that don't have a sourcemap (plain .ts for example)
  if (sourcemapLines) {
    position = forwardMap(sourcemapLines, position)
    logger.log('remapped')
  }

  const p = transpiledDoc.offsetAt(position)
  const transpiledPath = documentToSourcePath(transpiledDoc)
  const completions = service.getCompletionsAtPosition(transpiledPath, p, completionOptions)
  if (!completions) return;

  return convertCompletions(completions, transpiledDoc, sourcePath, position, sourcemapLines)
});

type CompletionItemData = {
  sourcePath: string
  position: Position
  name: string
  source: string | undefined
  data: ts.CompletionEntryData | undefined
}

connection.onCompletionResolve(async (item) => {
  let { sourcePath, position, name, source, data } =
    item.data as CompletionItemData
  const service = await ensureServiceForSourcePath(sourcePath)
  if (!service) return item

  let document
  if (sourcePath.match(tsSuffix)) { // non-transpiled
    document = documents.get(pathToFileURL(sourcePath).toString())
    assert(document)
  } else {
    // use transpiled doc; forward source mapping already done
    const meta = service.host.getMeta(sourcePath)
    if (!meta) return item
    const { transpiledDoc } = meta
    if (!transpiledDoc) return item
    document = transpiledDoc
    sourcePath = documentToSourcePath(transpiledDoc)
  }
  const p = document.offsetAt(position)

  let detail
  try {
    detail = service.getCompletionEntryDetails(sourcePath, p, name, {
      semicolons: SemicolonPreference.Remove,
    }, source, undefined, data)
  } catch (e) {
    logger.log("Failed to get completion details for " + name)
    logger.log(String(e))
  }
  if (!detail) return item

  // getDetails from https://github.com/microsoft/vscode/blob/main/extensions/typescript-language-features/src/languageFeatures/completions.ts
  const details: string[] = []
  for (const action of detail.codeActions ?? []) {
    details.push(action.description)
  }
  details.push(asPlainTextWithLinks(detail.displayParts))
  item.detail = details.join("\n\n")

  // getDocumentation from https://github.com/microsoft/vscode/blob/main/extensions/typescript-language-features/src/languageFeatures/completions.ts
  const documentations: string[] = []
  if (detail.documentation) {
    documentations.push(asPlainTextWithLinks(detail.documentation))
  }
  if (detail.tags) {
    documentations.push(tagsToMarkdown(detail.tags))
  }
  if (documentations.length) {
    item.documentation = {
      kind: "markdown",
      value: documentations.join("\n\n"),
      // @ts-ignore
      baseUri: document.uri,
      isTrusted: { enabledCommands: ["_typescript.openJsDocLink"] },
    }
  }

  return item
});

connection.onDefinition(async ({ textDocument, position }) => {
  const sourcePath = documentToSourcePath(textDocument)
  assert(sourcePath)
  const service = await ensureServiceForSourcePath(sourcePath)
  if (!service) return

  let definitions

  await updating(textDocument)
  // Non-transpiled
  if (sourcePath.match(tsSuffix)) {
    const document = documents.get(textDocument.uri)
    assert(document)
    const p = document.offsetAt(position)
    definitions = service.getDefinitionAtPosition(sourcePath, p)
  } else {
    // need to sourcemap the line/columns
    const meta = service.host.getMeta(sourcePath)
    if (!meta) return
    const { sourcemapLines, transpiledDoc } = meta
    if (!transpiledDoc) return

    // Map input hover position into output TS position
    // Don't map for files that don't have a sourcemap (plain .ts for example)
    if (sourcemapLines) {
      position = forwardMap(sourcemapLines, position)
    }

    const p = transpiledDoc.offsetAt(position)
    const transpiledPath = documentToSourcePath(transpiledDoc)
    definitions = service.getDefinitionAtPosition(transpiledPath, p)
  }

  if (!definitions) return

  const program = service.getProgram()
  assert(program)

  const defs = definitions as readonly ts.DefinitionInfo[]
  return defs.map((definition) => {
    let { fileName, textSpan } = definition
    // source file as it is known to TSServer
    const sourceFile = program.getSourceFile(fileName)
    if (!sourceFile) return

    let start = sourceFile.getLineAndCharacterOfPosition(textSpan.start)
    let end = sourceFile.getLineAndCharacterOfPosition(textSpan.start + textSpan.length)
    const rawSourceName = service.getSourceFileName(fileName)

    // Reverse map back to .civet source space if this definition is in a transpiled file
    const meta = service.host.getMeta(rawSourceName)
    if (meta) {
      const { sourcemapLines } = meta

      if (sourcemapLines) {
        start = remapPosition(start, sourcemapLines)
        end = remapPosition(end, sourcemapLines)
      }
    }

    return {
      uri: pathToFileURL(rawSourceName).toString(),
      range: {
        start,
        end,
      }
    }
  }).filter((d): d is Location => !!d)

})

connection.onReferences(async ({ textDocument, position }) => {
  const sourcePath = documentToSourcePath(textDocument)
  assert(sourcePath)
  const service = await ensureServiceForSourcePath(sourcePath)
  // TODO: same source mapping as onDefinition I think...
  if (!service) return

  let references

  await updating(textDocument)
  if (sourcePath.match(tsSuffix)) { // non-transpiled
    const document = documents.get(textDocument.uri)
    assert(document)
    const p = document.offsetAt(position)
    references = service.getReferencesAtPosition(sourcePath, p)
  } else {
    // need to sourcemap the line/columns
    const meta = service.host.getMeta(sourcePath)
    if (!meta) return
    const { sourcemapLines, transpiledDoc } = meta
    if (!transpiledDoc) return

    // Map input hover position into output TS position
    // Don't map for files that don't have a sourcemap (plain .ts for example)
    if (sourcemapLines) {
      position = forwardMap(sourcemapLines, position)
    }

    const p = transpiledDoc.offsetAt(position)
    const transpiledPath = documentToSourcePath(transpiledDoc)
    references = service.getReferencesAtPosition(transpiledPath, p)
  }

  if (!references) return

  const program = service.getProgram()
  assert(program)

  const refs = references as readonly ts.ReferenceEntry[]
  return refs.map((reference) => {
    let { fileName, textSpan } = reference
    // source file as it is known to TSServer
    const sourceFile = program.getSourceFile(fileName)
    if (!sourceFile) return

    let start = sourceFile.getLineAndCharacterOfPosition(textSpan.start)
    let end = sourceFile.getLineAndCharacterOfPosition(textSpan.start + textSpan.length)
    const rawSourceName = service.getSourceFileName(fileName)

    // Reverse map back to .civet source space if this definition is in a transpiled file
    const meta = service.host.getMeta(rawSourceName)
    if (meta) {
      const { sourcemapLines } = meta

      if (sourcemapLines) {
        start = remapPosition(start, sourcemapLines)
        end = remapPosition(end, sourcemapLines)
      }
    }

    return {
      uri: pathToFileURL(rawSourceName).toString(),
      range: {
        start,
        end,
      }
    }
  }).filter((d): d is Location => !!d)
});

connection.onDocumentSymbol(async ({ textDocument }) => {
  const sourcePath = documentToSourcePath(textDocument)
  assert(sourcePath)

  const service = await ensureServiceForSourcePath(sourcePath)
  if (!service) return

  let document, navTree, sourcemapLines

  await updating(textDocument)
  if (sourcePath.match(tsSuffix)) { // non-transpiled
    document = documents.get(textDocument.uri)
    assert(document)
    navTree = service.getNavigationTree(sourcePath)
  } else {
    // Transpiled
    const meta = service.host.getMeta(sourcePath)
    assert(meta)
    const { transpiledDoc } = meta
    assert(transpiledDoc)

    document = transpiledDoc
    const transpiledPath = documentToSourcePath(transpiledDoc)
    navTree = service.getNavigationTree(transpiledPath)
    sourcemapLines = meta.sourcemapLines
  }

  const items: DocumentSymbol[] = []

  // The root represents the file. Ignore this when showing in the UI
  if (navTree.childItems) {
    for (const child of navTree.childItems) {
      convertNavTree(child, items, document, sourcemapLines)
    }
  }

  return items
})

// TODO
documents.onDidClose(({ document }) => {
  logger.log("close " + document.uri)
});

documents.onDidOpen(async ({ document }) => {
  logger.log("open " + document.uri)
})

// Buffer up changes to documents so we don't stack transpilations and become unresponsive
let changeQueue = new Set<TextDocument>()
let executeTimeout: Promise<void> | undefined
const documentUpdateStatus = new Map<string, WithResolvers<boolean>>()
async function executeQueue() {
  // Cancel any in-flight project-wide diagnostics update to avoid conflicts
  if (runningDiagnosticsUpdate) {
    runningDiagnosticsUpdate.isCanceled = true
  }
  const changed = Array.from(changeQueue);
  changeQueue = new Set();
  if (changed.length === 0) {
    executeTimeout = undefined;
    return;
  }
  logger.log(`executeQueue: Processing batch of ${changed.length} documents.`);

  const docsByProject = new Map<string, { service: ResolvedService; docs: TextDocument[] }>();

  // Group documents by their project path to ensure atomic updates per project.
  for (const doc of changed) {
    const sourcePath = documentToSourcePath(doc);
    const projPath = getProjectPathFromSourcePath(sourcePath);
    if (!docsByProject.has(projPath)) {
      const service = await ensureServiceForSourcePath(sourcePath);
      if (service) docsByProject.set(projPath, { service, docs: [] });
    }
    docsByProject.get(projPath)?.docs.push(doc);
  }

  for (const { service, docs } of docsByProject.values()) {
    // Phase 1: Stage all changes within this project.
    docs.forEach(doc => service.host.addOrUpdateDocument(doc));

    // Phase 2: Analyze all staged documents within this project.
    for (const doc of docs) {
      await updateDiagnosticsForDoc(doc, service);
      documentUpdateStatus.get(doc.uri)?.resolve(true);
      Promise.resolve().then(() => documentUpdateStatus.delete(doc.uri));
    }
  }
  executeTimeout = undefined
  if (changeQueue.size) {
    scheduleExecuteQueue()
  } else {
    scheduleUpdateDiagnostics(new Set(changed));
  }
}
async function scheduleExecuteQueue() {
  // Schedule executeQueue() if there isn't one already running or scheduled
  if (executeTimeout) return
  if (!changeQueue.size) return
  await (executeTimeout = new Promise(r => setTimeout(r, diagnosticsDelay)))
  await executeQueue()
}

// The content of a text document has changed. This event is emitted
// when the text document first opened or when its content has changed.
documents.onDidChangeContent(async ({ document }) => {
  logger.log("onDidChangeContent " + document.uri)
  documentUpdateStatus.set(document.uri, withResolvers())
  changeQueue.add(document)
  scheduleExecuteQueue()
});

async function updateDiagnosticsForDoc(document: TextDocument, service?: ResolvedService) {
  logger.log("Updating diagnostics for doc: " + document.uri)
  const sourcePath = documentToSourcePath(document)
  assert(sourcePath)

  if (!service) {
    service = await ensureServiceForSourcePath(sourcePath)
  }
  if (!service) return

  // When called from executeQueue, document is already staged.
  // When called from updateProjectDiagnostics, we need to stage it.
  if (arguments.length === 1) {
    service.host.addOrUpdateDocument(document)
  }

  // Non-transpiled
  if (sourcePath.match(tsSuffix)) {
    const diagnostics: Diagnostic[] = [
      ...logTiming(logger, "service.getSyntacticDiagnostics", service.getSyntacticDiagnostics)(sourcePath),
      ...logTiming(logger, "service.getSemanticDiagnostics", service.getSemanticDiagnostics)(sourcePath),
      ...logTiming(logger, "service.getSuggestionDiagnostics", service.getSuggestionDiagnostics)(sourcePath),
    ].map((diagnostic) => convertDiagnostic(diagnostic, document))

    return connection.sendDiagnostics({
      uri: document.uri,
      diagnostics
    })
  }

  // Transpiled file
  const meta = service.host.getMeta(sourcePath)
  if (!meta) {
    logger.log("no meta for " + sourcePath)
    return
  }
  const { sourcemapLines, transpiledDoc, parseErrors, fatal } = meta
  if (!transpiledDoc) {
    logger.log("no transpiledDoc for " + sourcePath)
    return
  }

  const transpiledPath = documentToSourcePath(transpiledDoc)
  const diagnostics: Diagnostic[] = [];

  if (parseErrors?.length) {
    diagnostics.push(...parseErrors.map((e: Error & {line?: number, column?: number}) => {
      let start = { line: 0, character: 0 }, end = { line: 0, character: 10 }
      let message = e.message
      if (e.line != null && e.column != null) { // ParseError
        // Remove leading filename:line:column from message
        message = message.replace(/^\S+ /, "")
        // Convert 1-based to 0-based
        start.line = end.line = e.line - 1
        start.character = e.column - 1
        end.character = e.column + 3
      }

      return {
        severity: DiagnosticSeverity.Error,
        // Don't need to transform the range, it's already in the source file coordinates
        range: {
          start,
          end,
        },
        message,
        source: 'civet'
      }
    }).filter(x => !!x))
  }
  if (!fatal) {
    [
      ...logTiming(logger, "service.getSyntacticDiagnostics", service.getSyntacticDiagnostics)(transpiledPath),
      ...logTiming(logger, "service.getSemanticDiagnostics", service.getSemanticDiagnostics)(transpiledPath),
      ...logTiming(logger, "service.getSuggestionDiagnostics", service.getSuggestionDiagnostics)(transpiledPath),
    ].forEach((diagnostic) => {
      diagnostics.push(convertDiagnostic(diagnostic, transpiledDoc!, sourcemapLines))
    })
  }

  connection.sendDiagnostics({
    uri: document.uri,
    diagnostics
  })

  return
}

// Using a cancellation token we prevent parallel executions of scheduleUpdateDiagnostics
let runningDiagnosticsUpdate: { isCanceled: boolean } | undefined

// Asynchronously update diagnostics for all the documents
// in a project, based on the service instance.
const updateProjectDiagnostics = async (
  status: { isCanceled: boolean },
  service: ResolvedService
) => {
<<<<<<< HEAD
  await new Promise(r => setTimeout(r, diagnosticsPropagationDelay))
  if (status?.isCanceled) return
  for (let doc of documents.all()) {
    if (skipDocs.has(doc)) {
      // We can skip this document because it was updated
      // right after the content update
      continue
    }
    updateDiagnosticsForDoc(doc)
    await new Promise(r => setTimeout(r, diagnosticsPropagationDelay))
    if (status?.isCanceled) return
=======
  const program = service.getProgram();
  if (!program) return;

  // A single, short delay before starting the update for a project.
  await setTimeout(diagnosticsPropagationDelay);

  for (const sourceFile of program.getSourceFiles()) {
    if (status.isCanceled) return;

    // We only send diagnostics for files the user actually has open,
    // even though we're checking every file in the project for correctness.
    const docUri = pathToFileURL(sourceFile.fileName).toString();
    const doc = documents.get(docUri);
    if (doc) {
      await updateDiagnosticsForDoc(doc, service);
    }
>>>>>>> 00dcfaf6
  }
}

// Schedule an update of diagnostics for all projects affected by recent changes.
function scheduleUpdateDiagnostics(changedDocs: Set<TextDocument>) {
  if (runningDiagnosticsUpdate) {
    runningDiagnosticsUpdate.isCanceled = true;
  }
  const status = { isCanceled: false };
  runningDiagnosticsUpdate = status;

  // Deduplicate by project path to avoid redundant updates.
  const servicesToUpdate = new Set<ResolvedService>();
  for (const doc of changedDocs) {
    const sourcePath = documentToSourcePath(doc);
    const projPath = getProjectPathFromSourcePath(sourcePath);
    const service = projectPathToServiceMap.get(projPath);
    if (service) {
      servicesToUpdate.add(service);
    }
  }

  // Trigger updates for each affected project.
  for (const service of servicesToUpdate) {
    // Don't await; let updates for different projects run in parallel.
    updateProjectDiagnostics(status, service);
  }
}

connection.onDidChangeWatchedFiles(_change => {
  // Monitored files have change in VSCode
  logger.log('We received an file change event');
});

// Make the text document manager listen on the connection
// for open, change and close text document events
documents.listen(connection);

// Listen on the connection
connection.listen();

// Utils

function documentToSourcePath(textDocument: TextDocumentIdentifier) {
  return fileURLToPath(textDocument.uri);
}

function convertCompletions(completions: ts.CompletionInfo, document: TextDocument, sourcePath: string, position: Position, sourcemapLines?: any): CompletionItem[] {
  // Partial simulation of MyCompletionItem in
  // https://github.com/microsoft/vscode/blob/main/extensions/typescript-language-features/src/languageFeatures/completions.ts
  const { entries } = completions;

  const items: CompletionItem[] = [];
  for (const entry of entries) {
    const item: CompletionItem = {
      label: entry.name || (entry.insertText ?? ''),
      kind: getCompletionItemKind(entry.kind),
      data: {
        sourcePath, position,
        name: entry.name, source: entry.source, data: entry.data,
      } satisfies CompletionItemData,
    }

    if (entry.sourceDisplay) {
      item.labelDetails = { description: Previewer.plain(entry.sourceDisplay) }
    } else if (entry.source && entry.hasAction) {
      item.labelDetails = { description: rootDir ? path.relative(rootDir, entry.source) : entry.source }
    }
    if (entry.labelDetails) {
      item.labelDetails = { ...item.labelDetails, ...entry.labelDetails }
    }

    if (entry.isRecommended) {
      item.preselect = entry.isRecommended
    }
    if (entry.insertText) {
      item.insertText = entry.insertText
    }
    if (entry.filterText) {
      item.filterText = entry.filterText
    }
    if (entry.sortText) {
      item.sortText = entry.sortText
    }
    if (entry.replacementSpan) {
      const { start, length } = entry.replacementSpan
      let begin = document.positionAt(start)
      let end = document.positionAt(start + length)
      if (sourcemapLines) {
        begin = remapPosition(begin, sourcemapLines)
        end = remapPosition(end, sourcemapLines)
      }
      item.textEdit = {
        range: { start: begin, end },
        newText: entry.insertText!,
      }
    }
    if (entry.kindModifiers) {
      const kindModifiers = parseKindModifier(entry.kindModifiers)
      if (kindModifiers.has(ScriptElementKindModifier.optionalModifier)) {
        item.label += '?'
      }
      if (kindModifiers.has(ScriptElementKindModifier.deprecatedModifier)) {
        item.tags = [CompletionItemTag.Deprecated]
      }
    }

    items.push(item);
  }

  return items
}<|MERGE_RESOLUTION|>--- conflicted
+++ resolved
@@ -733,19 +733,6 @@
   status: { isCanceled: boolean },
   service: ResolvedService
 ) => {
-<<<<<<< HEAD
-  await new Promise(r => setTimeout(r, diagnosticsPropagationDelay))
-  if (status?.isCanceled) return
-  for (let doc of documents.all()) {
-    if (skipDocs.has(doc)) {
-      // We can skip this document because it was updated
-      // right after the content update
-      continue
-    }
-    updateDiagnosticsForDoc(doc)
-    await new Promise(r => setTimeout(r, diagnosticsPropagationDelay))
-    if (status?.isCanceled) return
-=======
   const program = service.getProgram();
   if (!program) return;
 
@@ -762,7 +749,6 @@
     if (doc) {
       await updateDiagnosticsForDoc(doc, service);
     }
->>>>>>> 00dcfaf6
   }
 }
 
