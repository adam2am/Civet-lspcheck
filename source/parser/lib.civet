--- conflicted
+++ resolved
@@ -1151,7 +1151,6 @@
 
   gatherRecursiveAll statements, .type is "Placeholder"
   .forEach (_exp) =>
-<<<<<<< HEAD
     exp := _exp as! Placeholder
     let ancestor: ASTNodeObject?
     if exp.subtype is "."
@@ -1159,7 +1158,7 @@
       // including the call itself and any surrounding unary operations.
       { ancestor } = findAncestor exp, .type is "Call"
       ancestor = ancestor?.parent
-      while ancestor?.parent?.type is "UnaryExpression"
+      while ancestor?.parent?.type is "UnaryExpression" or ancestor?.parent?.type is "NewExpression"
         ancestor = ancestor.parent
       unless ancestor
         replaceNode exp,
@@ -1221,19 +1220,6 @@
     if ancestor?
       if placeholderMap.has ancestor
         placeholderMap.get(ancestor)!.push exp
-=======
-    exp := _exp as! PartialPlaceholder
-    { ancestor } .= findAncestor exp, ?.type is "Call"
-
-    ancestor = ancestor?.parent
-
-    while ancestor?.parent?.type is "UnaryExpression" or ancestor?.parent?.type is "NewExpression"
-      ancestor = ancestor.parent
-
-    if ancestor
-      if partialMap.has ancestor
-        partialMap.get(ancestor)!.push exp
->>>>>>> 669914cf
       else
         placeholderMap.set ancestor, [exp]
 
